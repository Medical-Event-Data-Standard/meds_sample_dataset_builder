[build-system]
requires = ["setuptools>=64", "setuptools-scm>=8.0", "wheel"]
build-backend = "setuptools.build_meta"

[project]
name = "meds_testing_helpers"
dynamic = ["version"]
authors = [
  { name="Matthew McDermott", email="mattmcdermott8@gmail.com" },
]
description = "Builds sample MEDS datasets for testing."
readme = "README.md"
requires-python = ">=3.10"
classifiers = [
    "Programming Language :: Python :: 3",
    "Framework :: Pytest",
    "License :: OSI Approved :: MIT License",
    "Operating System :: OS Independent",
]
dependencies = [
<<<<<<< HEAD
  "annotated-types", "numpy", "hydra-core", "polars", "pytest", "meds==0.3.3", "pyarrow", "pytimeparse",
  "pomegranate",
=======
  "annotated-types", "numpy", "hydra-core", "polars", "pytest", "meds==0.3.3", "pyarrow", "pytimeparse"
>>>>>>> aa02b653
]

[project.optional-dependencies]
dev = ["pre-commit<4"]
tests = ["pytest-cov"]
docs = [
  "mkdocs==1.6.1", "mkdocs-material==9.6.7", "mkdocstrings[python,shell]==0.28.2", "mkdocs-gen-files==0.5.0",
  "mkdocs-literate-nav==0.6.1", "mkdocs-section-index==0.3.9", "mkdocs-git-authors-plugin==0.9.2",
  "mkdocs-git-revision-date-localized-plugin==1.3.0"
]

[tool.setuptools_scm]

[project.scripts]
build_sample_MEDS_dataset = "meds_testing_helpers.dataset_generator:main"
infer_MEDS_sample_gen_config = "meds_testing_helpers.infer_dataset_config:main"

[project.urls]
Homepage = "https://meds-testing-helpers.readthedocs.io/en/latest/"
Issues = "https://github.com/Medical-Event-Data-Standard/meds_testing_helpers/issues"

[tool.pytest.ini_options]
addopts = [
  "--color=yes",
  "--doctest-modules",
  "--ignore=docs",
]

[project.entry-points.pytest11]
meds_testing_helpers = "meds_testing_helpers.pytest_plugin"<|MERGE_RESOLUTION|>--- conflicted
+++ resolved
@@ -18,12 +18,8 @@
     "Operating System :: OS Independent",
 ]
 dependencies = [
-<<<<<<< HEAD
   "annotated-types", "numpy", "hydra-core", "polars", "pytest", "meds==0.3.3", "pyarrow", "pytimeparse",
   "pomegranate",
-=======
-  "annotated-types", "numpy", "hydra-core", "polars", "pytest", "meds==0.3.3", "pyarrow", "pytimeparse"
->>>>>>> aa02b653
 ]
 
 [project.optional-dependencies]
